--- conflicted
+++ resolved
@@ -210,32 +210,6 @@
         self.logger = setup_logger()
         self.config_manager = ConfigManager(self.logger)
         
-<<<<<<< HEAD
-        # Add this property to ensure backward compatibility
-        # This property delegates to container_manager's active_bots
-        # So any code that relies on self.active_bots will still work
-        
-        if self.config:
-            create_required_directories(self.config["data_dir"])
-
-        self.bg_tasks = []
-        self.monitor_task = asyncio.run(self._create_monitor_task())
-
-    # Property to delegate active_bots access to container_manager
-    @property
-    def active_bots(self):
-        return self.container_manager.active_bots
-
-    def _load_config(self) -> dict:
-        if os.path.exists(BOT_CONFIG_FILE):
-            try:
-                with open(BOT_CONFIG_FILE, "r") as f:
-                    return json.load(f)
-            except Exception as e:
-                self.logger.error(f"Error loading config: {e}")
-        return None
-
-=======
         if self.config_manager.config:
             data_dir = self.config_manager.get("data_dir", "data")
             create_required_directories(data_dir)
@@ -248,7 +222,6 @@
             self.bg_tasks = []
             self.monitor_task = asyncio.run(self._create_monitor_task())
     
->>>>>>> dc8c4c4d
     def save_config(self) -> None:
         self.config_manager.save()
 
