--- conflicted
+++ resolved
@@ -2,64 +2,44 @@
 import os
 import shutil
 import datetime
-from typing import Dict, Tuple
-
-class ContainerManager:
-    def __init__(self, logger, config):
-        self.logger = logger
-        self.config = config
-        self.docker_client = docker.from_env()
+from typing import Dict, Tuple, Any, Optional, Union
+from docker.models.containers import Container
+
+
+class DockerClientFactory:
+    @staticmethod
+    def create_client():
+        return docker.from_env()
+
+
+class ContainerRegistry:
+    def __init__(self):
+        self.active_bots: Dict[str, Dict[str, Dict[str, Any]]] = {}
+    
+    def register_bot(self, user_id: str, bot_name: str, container_data: Dict[str, Any]) -> None:
+        if user_id not in self.active_bots:
+            self.active_bots[user_id] = {}
+        
+        self.active_bots[user_id][bot_name] = container_data
+    
+    def clear(self) -> None:
         self.active_bots = {}
-
-    async def refresh_bot_list(self) -> None:
-        try:
-            containers = self.docker_client.containers.list(all=True)
-            self.active_bots = {}
-
-            for container in containers:
-                if container.labels.get("managed_by") == "openshapes_manager":
-                    user_id = container.labels.get("user_id")
-                    bot_name = container.labels.get("bot_name")
-
-                    if user_id and bot_name:
-                        if user_id not in self.active_bots:
-                            self.active_bots[user_id] = {}
-
-                        self.active_bots[user_id][bot_name] = {
-                            "container_id": container.id,
-                            "status": container.status,
-                            "created": container.attrs.get("Created"),
-                            "name": container.name,
-                        }
-
-            self.logger.info(
-                f"Refreshed bot list: {len(self.active_bots)} users with active bots"
-            )
-        except Exception as e:
-            self.logger.error(f"Error refreshing bot list: {e}")
-
-    def get_user_bots(self, user_id: str) -> Dict[str, dict]:
+    
+    def get_user_bots(self, user_id: str) -> Dict[str, Dict[str, Any]]:
         return self.active_bots.get(user_id, {})
-
+    
     def get_user_bot_count(self, user_id: str) -> int:
         return len(self.get_user_bots(user_id))
-
-    async def run_parser_container(self, bot_dir: str, parser_src: str) -> Tuple[bool, str]:
-        try:
-            config_path = os.path.join(bot_dir, "config.json")
-            if not os.path.exists(config_path):
-                return False, "config.json not found"
-
-            parser_dest = os.path.join(bot_dir, "parser.py")
-
-            try:
-                shutil.copyfile(parser_src, parser_dest)
-                self.logger.info(f"Copied parser.py from {parser_src} to {parser_dest}")
-            except Exception as e:
-                self.logger.error(f"Failed to copy parser.py: {e}")
-                return False, f"Failed to copy parser.py: {str(e)}"
-
-            parser_script = """
+    
+    def get_bot(self, user_id: str, bot_name: str) -> Optional[Dict[str, Any]]:
+        user_bots = self.get_user_bots(user_id)
+        return user_bots.get(bot_name)
+
+
+class ScriptBuilder:
+    @staticmethod
+    def create_parser_runner_script() -> str:
+        return """
 import os
 import sys
 import traceback
@@ -77,14 +57,122 @@
     traceback.print_exc()
     sys.exit(1)
     """
-
-            parser_script_path = os.path.join(bot_dir, "run_parser.py")
-            with open(parser_script_path, "w") as f:
-                f.write(parser_script)
-
+    
+    @staticmethod
+    def create_bot_startup_script() -> str:
+        startup_script = "#!/bin/bash\n"
+        startup_script += "cp -v /app/config/character_config.json /app/selfhost/\n"
+        startup_script += "cp -v /app/config/config.json /app/selfhost/\n"
+        startup_script += "if [ -f /app/config/brain.json ]; then\n"
+        startup_script += "    cp -v /app/config/brain.json /app/selfhost/\n"
+        startup_script += "fi\n"
+        startup_script += "\n"
+        startup_script += "mkdir -p /app/selfhost/character_data\n"
+        startup_script += "\n"
+        startup_script += "if [ -d /app/config/character_data ]; then\n"
+        startup_script += "    cp -rv /app/config/character_data/* /app/selfhost/character_data/\n"
+        startup_script += "fi\n"
+        startup_script += "\n"
+        startup_script += "cd /app/selfhost\n"
+        startup_script += "python bot.py\n"
+        
+        return startup_script
+
+
+class ContainerOperationResult:
+    def __init__(self, success: bool, message: str, data: Any = None):
+        self.success = success
+        self.message = message
+        self.data = data
+    
+    def to_tuple(self) -> Tuple[bool, Union[str, Any]]:
+        return self.success, self.data if self.data is not None else self.message
+
+
+class ContainerOperationExecutor:
+    def __init__(self, logger, docker_client, config: Dict[str, Any]):
+        self.logger = logger
+        self.docker_client = docker_client
+        self.config = config
+    
+    def handle_exception(self, operation: str, e: Exception) -> ContainerOperationResult:
+        error_message = f"Error during {operation}: {str(e)}"
+        self.logger.error(error_message)
+        return ContainerOperationResult(False, error_message)
+    
+    def get_container(self, container_id: str) -> Optional[Container]:
+        try:
+            return self.docker_client.containers.get(container_id)
+        except docker.errors.NotFound:
+            return None
+        except Exception as e:
+            self.logger.error(f"Error getting container {container_id}: {str(e)}")
+            return None
+
+
+class ParserOperations(ContainerOperationExecutor):
+    def __init__(self, logger, docker_client, config: Dict[str, Any]):
+        super().__init__(logger, docker_client, config)
+        self.script_builder = ScriptBuilder()
+    
+    async def run_parser_container(self, bot_dir: str, parser_src: str) -> Tuple[bool, str]:
+        try:
+            if not self._validate_config_exists(bot_dir):
+                return False, "config.json not found"
+            
+            parser_dest = os.path.join(bot_dir, "parser.py")
+            if not self._copy_parser_file(parser_src, parser_dest):
+                return False, "Failed to copy parser.py"
+            
+            parser_script_path = self._create_parser_script(bot_dir)
+            
             self.logger.info(f"Running parser in directory: {os.path.abspath(bot_dir)}")
-
-            container = self.docker_client.containers.run(
+            
+            container = self._launch_parser_container(bot_dir)
+            if not container:
+                return False, "Failed to create parser container"
+            
+            self.logger.info(f"Created parser container with ID: {container.id}")
+            
+            result, logs = self._wait_for_container_completion(container)
+            self._cleanup_temp_files(parser_script_path)
+            
+            if not result["StatusCode"] == 0:
+                return False, f"Parser failed with exit code {result['StatusCode']}:\n{logs}"
+            
+            if not os.path.exists(os.path.join(bot_dir, "character_config.json")):
+                return False, f"Parser did not generate character_config.json. Logs:\n{logs}"
+            
+            return True, "Parser ran successfully"
+            
+        except Exception as e:
+            return self.handle_exception("parser container operation", e).to_tuple()
+    
+    def _validate_config_exists(self, bot_dir: str) -> bool:
+        config_path = os.path.join(bot_dir, "config.json")
+        return os.path.exists(config_path)
+    
+    def _copy_parser_file(self, parser_src: str, parser_dest: str) -> bool:
+        try:
+            shutil.copyfile(parser_src, parser_dest)
+            self.logger.info(f"Copied parser.py from {parser_src} to {parser_dest}")
+            return True
+        except Exception as e:
+            self.logger.error(f"Failed to copy parser.py: {e}")
+            return False
+    
+    def _create_parser_script(self, bot_dir: str) -> str:
+        parser_script = self.script_builder.create_parser_runner_script()
+        parser_script_path = os.path.join(bot_dir, "run_parser.py")
+        
+        with open(parser_script_path, "w") as f:
+            f.write(parser_script)
+            
+        return parser_script_path
+    
+    def _launch_parser_container(self, bot_dir: str) -> Optional[Container]:
+        try:
+            return self.docker_client.containers.run(
                 image=self.config["docker_base_image"],
                 command="python run_parser.py",
                 volumes={
@@ -97,109 +185,120 @@
                     "PYTHONPATH": "/app/selfhost"
                 },
             )
-
-            self.logger.info(f"Created parser container with ID: {container.id}")
-
+        except Exception as e:
+            self.logger.error(f"Failed to launch parser container: {e}")
+            return None
+    
+    def _wait_for_container_completion(self, container: Container) -> Tuple[Dict[str, Any], str]:
+        try:
+            result = container.wait(timeout=30)
+            logs = container.logs().decode("utf-8")
+            self.logger.info(f"Container exit result: {result}")
+            self.logger.info(f"Container logs: {logs}")
+            
             try:
-                result = container.wait(timeout=30)
-                self.logger.info(f"Container exit result: {result}")
-
+                container.remove()
+            except Exception as e:
+                self.logger.warning(f"Failed to remove container: {e}")
+                
+            return result, logs
+            
+        except Exception as e:
+            self.logger.error(f"Error waiting for container: {e}")
+            try:
                 logs = container.logs().decode("utf-8")
-                self.logger.info(f"Container logs: {logs}")
-
-                try:
-                    container.remove()
-                except Exception as e:
-                    self.logger.warning(f"Failed to remove container: {e}")
-
-            except Exception as e:
-                self.logger.error(f"Error waiting for container: {e}")
-                try:
-                    logs = container.logs().decode("utf-8")
-                    self.logger.info(f"Container logs after wait error: {logs}")
-
-                    container.stop(timeout=5)
-                    container.remove()
-                except Exception as cleanup_error:
-                    self.logger.warning(f"Error during container cleanup: {cleanup_error}")
-                return False, f"Error waiting for parser container: {str(e)}"
-
-            try:
-                os.remove(parser_script_path)
-            except Exception as e:
-                self.logger.warning(f"Failed to remove temporary script: {e}")
-
-            if result["StatusCode"] != 0:
-                return (
-                    False,
-                    f"Parser failed with exit code {result['StatusCode']}:\n{logs}",
-                )
-
-            if not os.path.exists(os.path.join(bot_dir, "character_config.json")):
-                return (
-                    False,
-                    f"Parser did not generate character_config.json. Logs:\n{logs}",
-                )
-
-            return True, "Parser ran successfully"
-
-        except Exception as e:
-            self.logger.error(f"Error running parser: {e}")
-            return False, f"Error running parser: {str(e)}"
-
+                self.logger.info(f"Container logs after wait error: {logs}")
+                
+                container.stop(timeout=5)
+                container.remove()
+            except Exception as cleanup_error:
+                self.logger.warning(f"Error during container cleanup: {cleanup_error}")
+                
+            return {"StatusCode": 1}, "Error waiting for container"
+    
+    def _cleanup_temp_files(self, parser_script_path: str) -> None:
+        try:
+            os.remove(parser_script_path)
+        except Exception as e:
+            self.logger.warning(f"Failed to remove temporary script: {e}")
+
+
+class BotContainerOperations(ContainerOperationExecutor):
+    def __init__(self, logger, docker_client, config: Dict[str, Any], registry: ContainerRegistry):
+        super().__init__(logger, docker_client, config)
+        self.registry = registry
+        self.script_builder = ScriptBuilder()
+    
     async def start_bot_container(
         self, user_id: str, bot_name: str, bot_dir: str
     ) -> Tuple[bool, str]:
         try:
             container_name = f"openshape_{user_id}_{bot_name}"
 
-            try:
-                existing = self.docker_client.containers.get(container_name)
-                if existing.status != "running":
-                    existing.remove()
-                else:
-                    return False, f"Container {container_name} is already running"
-            except docker.errors.NotFound:
-                pass
-
+            existing = self._check_existing_container(container_name)
+            if existing and existing.status == "running":
+                return False, f"Container {container_name} is already running"
+
+            self._setup_directories(bot_dir)
             volumes = {os.path.abspath(bot_dir): {"bind": "/app/config", "mode": "rw"}}
-
-            character_data_dir = os.path.join(bot_dir, "character_data")
-            os.makedirs(character_data_dir, exist_ok=True)
-
-            environment = {
-                "OPENSHAPE_BOT_NAME": bot_name,
-                "OPENSHAPE_USER_ID": user_id,
-                "OPENSHAPE_CONFIG_DIR": "/app/config",
-            }
-
-            startup_script = "#!/bin/bash\n"
-            startup_script += "cp -v /app/config/character_config.json /app/selfhost/\n"
-            startup_script += "cp -v /app/config/config.json /app/selfhost/\n"
-            startup_script += "if [ -f /app/config/brain.json ]; then\n"
-            startup_script += "    cp -v /app/config/brain.json /app/selfhost/\n"
-            startup_script += "fi\n"
-            startup_script += "\n"
-            startup_script += "mkdir -p /app/selfhost/character_data\n"
-            startup_script += "\n"
-            startup_script += "if [ -d /app/config/character_data ]; then\n"
-            startup_script += "    cp -rv /app/config/character_data/* /app/selfhost/character_data/\n"
-            startup_script += "fi\n"
-            startup_script += "\n"
-<<<<<<< HEAD
-            startup_script += "cd /app/selfhost\n"
-=======
-            startup_script += "cd /app/bot/openshapes\n"
->>>>>>> 30ab6cb6
-            startup_script += "python bot.py\n"
-
-            script_path = os.path.join(bot_dir, "start_bot.sh")
-            with open(script_path, "w", newline='\n') as f:
-                f.write(startup_script)
-
-            os.chmod(script_path, 0o755)
-
-            container = self.docker_client.containers.run(
+            environment = self._create_environment(bot_name, user_id)
+
+            self._create_startup_script(bot_dir)
+
+            container = self._launch_bot_container(container_name, volumes, environment, bot_name, user_id)
+            if not container:
+                return False, f"Failed to start container {container_name}"
+            
+            self.logger.info(f"Started container {container_name} with ID {container.id}")
+            
+            return True, f"Container {container_name} started"
+            
+        except Exception as e:
+            return self.handle_exception("starting bot container", e).to_tuple()
+    
+    def _check_existing_container(self, container_name: str) -> Optional[Container]:
+        try:
+            existing = self.docker_client.containers.get(container_name)
+            if existing.status != "running":
+                existing.remove()
+            return existing
+        except docker.errors.NotFound:
+            return None
+        except Exception as e:
+            self.logger.warning(f"Error checking existing container: {e}")
+            return None
+    
+    def _setup_directories(self, bot_dir: str) -> None:
+        character_data_dir = os.path.join(bot_dir, "character_data")
+        os.makedirs(character_data_dir, exist_ok=True)
+    
+    def _create_environment(self, bot_name: str, user_id: str) -> Dict[str, str]:
+        return {
+            "OPENSHAPE_BOT_NAME": bot_name,
+            "OPENSHAPE_USER_ID": user_id,
+            "OPENSHAPE_CONFIG_DIR": "/app/config",
+        }
+    
+    def _create_startup_script(self, bot_dir: str) -> str:
+        startup_script = self.script_builder.create_bot_startup_script()
+        script_path = os.path.join(bot_dir, "start_bot.sh")
+        
+        with open(script_path, "w", newline='\n') as f:
+            f.write(startup_script)
+        
+        os.chmod(script_path, 0o755)
+        return script_path
+    
+    def _launch_bot_container(
+        self, 
+        container_name: str, 
+        volumes: Dict[str, Dict[str, str]], 
+        environment: Dict[str, str],
+        bot_name: str,
+        user_id: str
+    ) -> Optional[Container]:
+        try:
+            return self.docker_client.containers.run(
                 image=self.config["docker_base_image"],
                 name=container_name,
                 volumes=volumes,
@@ -213,201 +312,316 @@
                     "bot_name": bot_name,
                 },
             )
-
-            self.logger.info(f"Started container {container_name} with ID {container.id}")
-
-            return True, f"Container {container_name} started"
-
-        except Exception as e:
-            self.logger.error(f"Error starting container: {e}")
-            return False, f"Error starting container: {str(e)}"
-
+        except Exception as e:
+            self.logger.error(f"Failed to launch bot container: {e}")
+            return None
+
+
+class BotManagementOperations(ContainerOperationExecutor):
+    def __init__(self, logger, docker_client, config: Dict[str, Any], registry: ContainerRegistry):
+        super().__init__(logger, docker_client, config)
+        self.registry = registry
+    
     async def start_bot(self, user_id: str, bot_name: str) -> Tuple[bool, str]:
         try:
-            user_bots = self.get_user_bots(user_id)
-            if bot_name not in user_bots:
+            bot_info = self._get_bot_info(user_id, bot_name)
+            if not bot_info:
                 return False, f"Bot {bot_name} not found"
-
-            container_id = user_bots[bot_name]["container_id"]
-            container = self.docker_client.containers.get(container_id)
-
+            
+            container = self.get_container(bot_info["container_id"])
+            if not container:
+                return False, f"Container for bot {bot_name} not found"
+            
             if container.status == "running":
                 return False, f"Bot {bot_name} is already running"
-
+            
             container.start()
-            await self.refresh_bot_list()
-
+            
             return True, f"Bot {bot_name} started"
-
-        except Exception as e:
-            self.logger.error(f"Error starting bot: {e}")
-            return False, f"Error starting bot: {str(e)}"
-
+            
+        except Exception as e:
+            return self.handle_exception("starting bot", e).to_tuple()
+    
     async def stop_bot(self, user_id: str, bot_name: str) -> Tuple[bool, str]:
         try:
-            user_bots = self.get_user_bots(user_id)
-            if bot_name not in user_bots:
+            bot_info = self._get_bot_info(user_id, bot_name)
+            if not bot_info:
                 return False, f"Bot {bot_name} not found"
-
-            container_id = user_bots[bot_name]["container_id"]
-            container = self.docker_client.containers.get(container_id)
-
+            
+            container = self.get_container(bot_info["container_id"])
+            if not container:
+                return False, f"Container for bot {bot_name} not found"
+            
             if container.status != "running":
                 return False, f"Bot {bot_name} is not running"
-
+            
             container.stop(timeout=10)
-            await self.refresh_bot_list()
-
+            
             return True, f"Bot {bot_name} stopped"
-
-        except Exception as e:
-            self.logger.error(f"Error stopping bot: {e}")
-            return False, f"Error stopping bot: {str(e)}"
-
+            
+        except Exception as e:
+            return self.handle_exception("stopping bot", e).to_tuple()
+    
     async def restart_bot(self, user_id: str, bot_name: str) -> Tuple[bool, str]:
         try:
-            user_bots = self.get_user_bots(user_id)
-            if bot_name not in user_bots:
+            bot_info = self._get_bot_info(user_id, bot_name)
+            if not bot_info:
                 return False, f"Bot {bot_name} not found"
-
-            container_id = user_bots[bot_name]["container_id"]
-            container = self.docker_client.containers.get(container_id)
+            
+            container = self.get_container(bot_info["container_id"])
+            if not container:
+                return False, f"Container for bot {bot_name} not found"
+            
             container.restart(timeout=10)
-            await self.refresh_bot_list()
-
+            
             return True, f"Bot {bot_name} restarted"
-
-        except Exception as e:
-            self.logger.error(f"Error restarting bot: {e}")
-            return False, f"Error restarting bot: {str(e)}"
-
-    async def delete_bot(self, user_id: str, bot_name: str, is_admin: bool, bot_dir: str) -> Tuple[bool, str]:
+            
+        except Exception as e:
+            return self.handle_exception("restarting bot", e).to_tuple()
+    
+    async def delete_bot(
+        self, user_id: str, bot_name: str, is_admin: bool, bot_dir: str
+    ) -> Tuple[bool, str]:
         try:
             if not is_admin:
-                user_bots = self.get_user_bots(user_id)
-                if bot_name not in user_bots:
+                bot_info = self._get_bot_info(user_id, bot_name)
+                if not bot_info:
                     return False, f"Bot {bot_name} not found"
-
-            all_bots = self.active_bots.get(user_id, {})
-            if bot_name not in all_bots:
+            
+            bot_info = self.registry.get_bot(user_id, bot_name)
+            if not bot_info:
                 return False, f"Bot {bot_name} not found for user {user_id}"
-
-            container_id = all_bots[bot_name]["container_id"]
-
-            try:
-                container = self.docker_client.containers.get(container_id)
-
-                if container.status == "running":
-                    container.stop(timeout=5)
-
-                container.remove()
-                self.logger.info(f"Removed container for bot {bot_name}")
-            except Exception as e:
-                self.logger.warning(f"Error removing container: {e}")
-
-            try:
-                shutil.rmtree(bot_dir)
-                self.logger.info(f"Removed directory for bot {bot_name}: {bot_dir}")
-            except Exception as e:
-                self.logger.error(f"Error removing bot directory: {e}")
-                return False, f"Error removing bot directory: {str(e)}"
-
-            await self.refresh_bot_list()
-
+            
+            self._stop_and_remove_container(bot_info["container_id"], bot_name)
+            self._remove_bot_directory(bot_dir, bot_name)
+            
             return True, f"Bot {bot_name} deleted successfully"
-
-        except Exception as e:
-            self.logger.error(f"Error deleting bot: {e}")
-            return False, f"Error deleting bot: {str(e)}"
-
+            
+        except Exception as e:
+            return self.handle_exception("deleting bot", e).to_tuple()
+    
     async def get_bot_logs(
         self, user_id: str, bot_name: str, lines: int = 20, is_admin: bool = False
     ) -> Tuple[bool, str]:
         try:
-            if not is_admin:
-                user_bots = self.get_user_bots(user_id)
-                if bot_name not in user_bots:
-                    return False, f"Bot {bot_name} not found"
-
-            all_bots = self.active_bots.get(user_id, {})
-            if bot_name not in all_bots:
+            bot_info = self._get_bot_info_with_admin_check(user_id, bot_name, is_admin)
+            if not bot_info:
                 return False, f"Bot {bot_name} not found for user {user_id}"
-
-            container_id = all_bots[bot_name]["container_id"]
-            container = self.docker_client.containers.get(container_id)
+            
+            container = self.get_container(bot_info["container_id"])
+            if not container:
+                return False, f"Container for bot {bot_name} not found"
+            
             logs = container.logs(tail=lines).decode("utf-8")
-
+            
             if not logs:
                 logs = "No logs available"
-
+            
             return True, logs
-
-        except Exception as e:
-            self.logger.error(f"Error getting bot logs: {e}")
-            return False, f"Error getting bot logs: {str(e)}"
-
-    async def get_bot_stats(self, user_id: str, bot_name: str) -> Tuple[bool, dict]:
-        try:
-            user_bots = self.get_user_bots(user_id)
+            
+        except Exception as e:
+            return self.handle_exception("getting bot logs", e).to_tuple()
+    
+    async def get_bot_stats(self, user_id: str, bot_name: str) -> Tuple[bool, Dict[str, Any]]:
+        try:
+            bot_info = self._get_bot_info(user_id, bot_name)
+            if not bot_info:
+                return False, None
+            
+            container = self.get_container(bot_info["container_id"])
+            if not container:
+                return False, None
+            
+            stats = container.stats(stream=False)
+            stats_data = self._process_container_stats(container, stats, bot_info["container_id"])
+            
+            return True, stats_data
+            
+        except Exception as e:
+            return self.handle_exception("getting bot stats", e).to_tuple()
+    
+    def _get_bot_info(self, user_id: str, bot_name: str) -> Optional[Dict[str, Any]]:
+        return self.registry.get_bot(user_id, bot_name)
+    
+    def _get_bot_info_with_admin_check(
+        self, user_id: str, bot_name: str, is_admin: bool
+    ) -> Optional[Dict[str, Any]]:
+        if not is_admin:
+            user_bots = self.registry.get_user_bots(user_id)
             if bot_name not in user_bots:
-                return False, None
-
-            container_id = user_bots[bot_name]["container_id"]
-            container = self.docker_client.containers.get(container_id)
-            stats = container.stats(stream=False)
-
-            cpu_delta = (
-                stats["cpu_stats"]["cpu_usage"]["total_usage"]
-                - stats["precpu_stats"]["cpu_usage"]["total_usage"]
+                return None
+        
+        return self.registry.get_bot(user_id, bot_name)
+    
+    def _stop_and_remove_container(self, container_id: str, bot_name: str) -> None:
+        try:
+            container = self.get_container(container_id)
+            if container:
+                if container.status == "running":
+                    container.stop(timeout=5)
+                
+                container.remove()
+                self.logger.info(f"Removed container for bot {bot_name}")
+        except Exception as e:
+            self.logger.warning(f"Error removing container: {e}")
+    
+    def _remove_bot_directory(self, bot_dir: str, bot_name: str) -> None:
+        try:
+            shutil.rmtree(bot_dir)
+            self.logger.info(f"Removed directory for bot {bot_name}: {bot_dir}")
+        except Exception as e:
+            self.logger.error(f"Error removing bot directory: {e}")
+            raise
+    
+    def _process_container_stats(
+        self, container: Container, stats: Dict[str, Any], container_id: str
+    ) -> Dict[str, Any]:
+        cpu_stats = self._calculate_cpu_stats(stats)
+        memory_stats = self._calculate_memory_stats(stats)
+        uptime_stats = self._calculate_uptime(container)
+        
+        return {
+            "status": container.status,
+            "uptime": uptime_stats,
+            "container_id": container_id[:12],
+            "cpu_percent": f"{cpu_stats:.2f}%",
+            "memory_usage": memory_stats["usage_str"],
+            "memory_percent": f"{memory_stats['percent']:.2f}%",
+        }
+    
+    def _calculate_cpu_stats(self, stats: Dict[str, Any]) -> float:
+        cpu_delta = (
+            stats["cpu_stats"]["cpu_usage"]["total_usage"]
+            - stats["precpu_stats"]["cpu_usage"]["total_usage"]
+        )
+        system_delta = (
+            stats["cpu_stats"]["system_cpu_usage"]
+            - stats["precpu_stats"]["system_cpu_usage"]
+        )
+        cpu_count = (
+            len(stats["cpu_stats"]["cpu_usage"]["percpu_usage"])
+            if "percpu_usage" in stats["cpu_stats"]["cpu_usage"]
+            else 1
+        )
+        
+        cpu_percent = 0
+        if system_delta > 0 and cpu_delta > 0:
+            cpu_percent = (cpu_delta / system_delta) * cpu_count * 100
+            
+        return cpu_percent
+    
+    def _calculate_memory_stats(self, stats: Dict[str, Any]) -> Dict[str, Any]:
+        memory_usage = stats["memory_stats"].get("usage", 0)
+        memory_limit = stats["memory_stats"].get("limit", 1)
+        memory_percent = (memory_usage / memory_limit) * 100 if memory_limit > 0 else 0
+        
+        if memory_usage < 1024 * 1024:
+            memory_usage_str = f"{memory_usage / 1024:.2f} KB"
+        else:
+            memory_usage_str = f"{memory_usage / (1024 * 1024):.2f} MB"
+            
+        return {
+            "usage": memory_usage,
+            "limit": memory_limit,
+            "percent": memory_percent,
+            "usage_str": memory_usage_str
+        }
+    
+    def _calculate_uptime(self, container: Container) -> str:
+        started_at = container.attrs.get("State", {}).get("StartedAt", "")
+        if started_at:
+            start_time = datetime.datetime.fromisoformat(
+                started_at.replace("Z", "+00:00")
             )
-            system_delta = (
-                stats["cpu_stats"]["system_cpu_usage"]
-                - stats["precpu_stats"]["system_cpu_usage"]
+            uptime = datetime.datetime.now(datetime.timezone.utc) - start_time
+            return str(uptime).split(".")[0]
+        
+        return "Unknown"
+
+
+class ContainerManager:
+    def __init__(self, logger, config):
+        self.logger = logger
+        self.config = config
+        self.docker_client = DockerClientFactory.create_client()
+        self.registry = ContainerRegistry()
+
+        self.parser_ops = ParserOperations(logger, self.docker_client, config)
+        self.bot_container_ops = BotContainerOperations(logger, self.docker_client, config, self.registry)
+        self.bot_mgmt_ops = BotManagementOperations(logger, self.docker_client, config, self.registry)
+    
+    async def refresh_bot_list(self) -> None:
+        try:
+            containers = self.docker_client.containers.list(all=True)
+            self.registry.clear()
+            
+            for container in containers:
+                if container.labels.get("managed_by") == "openshapes_manager":
+                    user_id = container.labels.get("user_id")
+                    bot_name = container.labels.get("bot_name")
+                    
+                    if user_id and bot_name:
+                        self.registry.register_bot(user_id, bot_name, {
+                            "container_id": container.id,
+                            "status": container.status,
+                            "created": container.attrs.get("Created"),
+                            "name": container.name,
+                        })
+            
+            self.logger.info(
+                f"Refreshed bot list: {len(self.registry.active_bots)} users with active bots"
             )
-            cpu_count = (
-                len(stats["cpu_stats"]["cpu_usage"]["percpu_usage"])
-                if "percpu_usage" in stats["cpu_stats"]["cpu_usage"]
-                else 1
-            )
-
-            cpu_percent = 0
-            if system_delta > 0 and cpu_delta > 0:
-                cpu_percent = (cpu_delta / system_delta) * cpu_count * 100
-
-            memory_usage = stats["memory_stats"].get("usage", 0)
-            memory_limit = stats["memory_stats"].get("limit", 1)
-            memory_percent = (
-                (memory_usage / memory_limit) * 100 if memory_limit > 0 else 0
-            )
-
-            started_at = container.attrs.get("State", {}).get("StartedAt", "")
-            if started_at:
-                start_time = datetime.datetime.fromisoformat(
-                    started_at.replace("Z", "+00:00")
-                )
-                uptime = datetime.datetime.now(datetime.timezone.utc) - start_time
-                uptime_str = str(uptime).split(".")[0]
-            else:
-                uptime_str = "Unknown"
-
-            if memory_usage < 1024 * 1024:
-                memory_usage_str = f"{memory_usage / 1024:.2f} KB"
-            else:
-                memory_usage_str = f"{memory_usage / (1024 * 1024):.2f} MB"
-
-            return True, {
-                "status": container.status,
-                "uptime": uptime_str,
-                "container_id": container_id[:12],
-                "cpu_percent": f"{cpu_percent:.2f}%",
-                "memory_usage": memory_usage_str,
-                "memory_percent": f"{memory_percent:.2f}%",
-            }
-
-        except Exception as e:
-            self.logger.error(f"Error getting bot stats: {e}")
-            return False, None
-
+        except Exception as e:
+            self.logger.error(f"Error refreshing bot list: {e}")
+    
+    def get_user_bots(self, user_id: str) -> Dict[str, Dict[str, Any]]:
+        return self.registry.get_user_bots(user_id)
+    
+    def get_user_bot_count(self, user_id: str) -> int:
+        return self.registry.get_user_bot_count(user_id)
+    
+    async def run_parser_container(self, bot_dir: str, parser_src: str) -> Tuple[bool, str]:
+        result = await self.parser_ops.run_parser_container(bot_dir, parser_src)
+        await self.refresh_bot_list()
+        return result
+    
+    async def start_bot_container(
+        self, user_id: str, bot_name: str, bot_dir: str
+    ) -> Tuple[bool, str]:
+        result = await self.bot_container_ops.start_bot_container(user_id, bot_name, bot_dir)
+        await self.refresh_bot_list()
+        return result
+    
+    async def start_bot(self, user_id: str, bot_name: str) -> Tuple[bool, str]:
+        result = await self.bot_mgmt_ops.start_bot(user_id, bot_name)
+        await self.refresh_bot_list()
+        return result
+    
+    async def stop_bot(self, user_id: str, bot_name: str) -> Tuple[bool, str]:
+        result = await self.bot_mgmt_ops.stop_bot(user_id, bot_name)
+        await self.refresh_bot_list()
+        return result
+    
+    async def restart_bot(self, user_id: str, bot_name: str) -> Tuple[bool, str]:
+        result = await self.bot_mgmt_ops.restart_bot(user_id, bot_name)
+        await self.refresh_bot_list()
+        return result
+    
+    async def delete_bot(
+        self, user_id: str, bot_name: str, is_admin: bool, bot_dir: str
+    ) -> Tuple[bool, str]:
+        result = await self.bot_mgmt_ops.delete_bot(user_id, bot_name, is_admin, bot_dir)
+        await self.refresh_bot_list()
+        return result
+    
+    async def get_bot_logs(
+        self, user_id: str, bot_name: str, lines: int = 20, is_admin: bool = False
+    ) -> Tuple[bool, str]:
+        return await self.bot_mgmt_ops.get_bot_logs(user_id, bot_name, lines, is_admin)
+    
+    async def get_bot_stats(self, user_id: str, bot_name: str) -> Tuple[bool, Dict[str, Any]]:
+        return await self.bot_mgmt_ops.get_bot_stats(user_id, bot_name)
+    
     def pull_base_image(self) -> Tuple[bool, str]:
         try:
             image = self.docker_client.images.pull(self.config["docker_base_image"])
